--- conflicted
+++ resolved
@@ -256,13 +256,8 @@
 	return res, nil
 }
 
-<<<<<<< HEAD
-// planBQL attempts to create the execution plan for the provided query against the given store.
-func planBQL(ctx context.Context, bql string, s storage.Store, chanSize int) (planner.Executor, error) {
-=======
 // planBQL attempts to create the excecution plan for the provided query against the given store.
 func planBQL(ctx context.Context, bql string, s storage.Store, chanSize int, w io.Writer) (planner.Executor, error) {
->>>>>>> a9886581
 	p, err := grammar.NewParser(grammar.SemanticBQL())
 	if err != nil {
 		return nil, fmt.Errorf("failed to initilize a valid BQL parser")
